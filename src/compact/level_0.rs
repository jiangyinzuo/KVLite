use std::cmp::Ordering;
use std::collections::VecDeque;
use std::marker::PhantomData;
use std::num::NonZeroUsize;
use std::sync::Arc;

use crate::collections::skip_list::skipmap::{IntoPtrIter, SkipMap};
<<<<<<< HEAD
use crate::db::{Key, Value};
use crate::sstable::manager::level_0::Level0Manager;
use crate::sstable::manager::level_n::LevelNManager;
use crate::sstable::table_handle::TableReadHandle;
=======
use crate::db::key_types::{InternalKey, MemKey};
use crate::db::Value;
use crate::memory::MemTable;
use crate::sstable::manager::level_0::Level0Manager;
use crate::sstable::manager::level_n::LevelNManager;
use crate::sstable::table_handle::TableReadHandle;
use crate::wal::WAL;
>>>>>>> 1430f1c6

pub const LEVEL0_FILES_THRESHOLD: usize = 4;

/// Merge all the `level0_table_handles` and `level1_tables` to `new_table`,
/// then insert `new_table` to `TableManager`.
/// In `level0_manager`, oldest table is at first
pub(crate) fn compact_and_insert<
    SK: 'static + MemKey,
    UK: 'static + MemKey,
    M: 'static + MemTable<SK, UK>,
    L: 'static + WAL<SK, UK>,
>(
    level0_manager: &Arc<Level0Manager<SK, UK, M, L>>,
    leveln_manager: &Arc<LevelNManager>,
    level0_table_handles: Vec<Arc<TableReadHandle>>,
    level1_table_handles: VecDeque<Arc<TableReadHandle>>,
) {
    let mut compactor = Compactor::new(
        level0_manager.clone(),
        leveln_manager.clone(),
        level0_table_handles,
        level1_table_handles,
    );
    compactor.run();
}

struct Compactor<SK: MemKey, UK: MemKey, M: MemTable<SK, UK>, L: WAL<SK, UK>> {
    level0_manager: Arc<Level0Manager<SK, UK, M, L>>,
    leveln_manager: Arc<LevelNManager>,
    level0_table_handles: Vec<Arc<TableReadHandle>>,
    level1_table_handles: VecDeque<Arc<TableReadHandle>>,
    #[cfg(debug_assertions)]
    kv_count: usize,
    _phantom_key: PhantomData<SK>,
    _phantom_uk: PhantomData<UK>,
    _phantom_table: PhantomData<M>,
}

impl<SK: 'static + MemKey, UK: 'static + MemKey, M: 'static + MemTable<SK, UK>, L: 'static>
    Compactor<SK, UK, M, L>
where
    L: WAL<SK, UK>,
{
    fn new(
        level0_manager: Arc<Level0Manager<SK, UK, M, L>>,
        leveln_manager: Arc<LevelNManager>,
        level0_table_handles: Vec<Arc<TableReadHandle>>,
        level1_table_handles: VecDeque<Arc<TableReadHandle>>,
    ) -> Compactor<SK, UK, M, L> {
        Compactor {
            level0_manager,
            leveln_manager,
            level0_table_handles,
            level1_table_handles,
            #[cfg(debug_assertions)]
            kv_count: 0,
            _phantom_key: PhantomData,
            _phantom_uk: PhantomData,
            _phantom_table: PhantomData,
        }
    }

    fn run(&mut self) {
        debug_assert!(!self.level0_table_handles.is_empty());

        let level0_skip_map = self.merge_level0_tables();
        let mut kv_total = level0_skip_map.len();

        if self.level1_table_handles.is_empty() {
            let level1_table_size = (kv_total + 1) / self.level0_table_handles.len();
            debug_assert!(level1_table_size >= LEVEL0_FILES_THRESHOLD);

            let mut temp_kvs = vec![];
            for kv in level0_skip_map.iter_ptr() {
                unsafe {
                    temp_kvs.push((&(*kv).entry.key, &(*kv).entry.value));
                }
                #[cfg(debug_assertions)]
                {
                    self.kv_count += 1;
                }

                if temp_kvs.len() >= level1_table_size {
                    self.add_table_handle_from_vec_ref(temp_kvs);
                    temp_kvs = vec![];
                }
            }
            if !temp_kvs.is_empty() {
                self.add_table_handle_from_vec_ref(temp_kvs);
            }
        } else {
            for table in &self.level1_table_handles {
                kv_total += table.kv_total() as usize;
            }

            let level1_table_size = kv_total / self.level1_table_handles.len();
            debug_assert!(level1_table_size > 0);

            let mut temp_kvs = vec![];

            macro_rules! add_kv {
                ($key:expr, $value:expr) => {
                    temp_kvs.push(($key, $value));

                    #[cfg(debug_assertions)]
                    {
                        self.kv_count += 1;
                    }

                    if temp_kvs.len() >= level1_table_size {
                        self.add_table_handle_from_vec(temp_kvs);
                        temp_kvs = vec![];
                    }
                };
            }

<<<<<<< HEAD
            let mut level0_iter: IntoPtrIter<Key, Value> = level0_skip_map.into_ptr_iter();
=======
            let mut level0_iter: IntoPtrIter<InternalKey, Value> = level0_skip_map.into_ptr_iter();
>>>>>>> 1430f1c6
            let mut kv = level0_iter.current_mut_no_consume();

            for level1_table_handle in self.level1_table_handles.iter() {
                for (level1_key, level1_value) in level1_table_handle.iter() {
                    if kv.is_null() {
                        // write all the remain key-values in level1 tables.
                        add_kv!(level1_key, level1_value);
                        continue;
                    }

                    loop {
                        let level0_key = unsafe { &(*kv).entry.key };
                        debug_assert!(!level0_key.is_empty());
                        match level0_key.cmp(&level1_key) {
                            // set to level0_value
                            // drop level1_value
                            Ordering::Equal => {
                                let level0_entry = unsafe { std::mem::take(&mut (*kv).entry) };
                                let (level0_key, level0_value) = level0_entry.key_value();
                                add_kv!(level0_key, level0_value);
                                #[cfg(debug_assertions)]
                                {
                                    self.kv_count += 1;
                                }
                                kv = level0_iter.next_node();
                                break;
                            }
                            // insert level1_value
                            Ordering::Greater => {
                                add_kv!(level1_key, level1_value);
                                break;
                            }
                            // insert level0_value
                            Ordering::Less => {
                                let level0_entry = unsafe { std::mem::take(&mut (*kv).entry) };
                                let (level0_key, level0_value) = level0_entry.key_value();
                                add_kv!(level0_key, level0_value);
                                kv = level0_iter.next_node();
                                if kv.is_null() {
                                    add_kv!(level1_key, level1_value);
                                    break;
                                }
                            }
                        }
                    }
                }
            }

            // write all the remain kv in level0 tables.
            while !kv.is_null() {
                unsafe {
                    let entry = std::mem::take(&mut (*kv).entry);
                    add_kv!(entry.key, entry.value);
                }
                kv = level0_iter.next_node();
            }

            if !temp_kvs.is_empty() {
                self.add_table_handle_from_vec(temp_kvs);
            }
        }

        #[cfg(debug_assertions)]
        {
            if self.kv_count != kv_total {
                error!("self.kv_count: {}, kv_total: {}", self.kv_count, kv_total);
            }
        }

        for table in &self.level1_table_handles {
            self.leveln_manager.ready_to_delete(table.clone());
        }
        for table in &self.level0_table_handles {
            self.level0_manager.ready_to_delete(table.table_id());
        }
        self.leveln_manager
            .may_compact(unsafe { NonZeroUsize::new_unchecked(1) });
    }

    fn merge_level0_tables(&self) -> SkipMap<InternalKey, Value> {
        let mut skip_map = SkipMap::new();
        for table in &self.level0_table_handles {
            for (key, value) in table.iter() {
                skip_map.insert(key, value);
            }
        }
        skip_map
    }

    fn add_table_handle_from_vec(&self, temp_kvs: Vec<(InternalKey, Value)>) {
        if !temp_kvs.is_empty() {
            let mut new_table = self.leveln_manager.create_table_write_handle(
                unsafe { NonZeroUsize::new_unchecked(1) },
                temp_kvs.len() as u32,
            );
            new_table.write_sstable_from_vec(temp_kvs).unwrap();
            self.leveln_manager.upsert_table_handle(new_table);
        }
    }

    fn add_table_handle_from_vec_ref(&self, temp_kvs: Vec<(&InternalKey, &Value)>) {
        debug_assert!(!temp_kvs.is_empty());
        let mut new_table = self.leveln_manager.create_table_write_handle(
            unsafe { NonZeroUsize::new_unchecked(1) },
            temp_kvs.len() as u32,
        );
        new_table.write_sstable_from_vec_ref(temp_kvs).unwrap();
        self.leveln_manager.upsert_table_handle(new_table);
    }
}<|MERGE_RESOLUTION|>--- conflicted
+++ resolved
@@ -5,12 +5,6 @@
 use std::sync::Arc;
 
 use crate::collections::skip_list::skipmap::{IntoPtrIter, SkipMap};
-<<<<<<< HEAD
-use crate::db::{Key, Value};
-use crate::sstable::manager::level_0::Level0Manager;
-use crate::sstable::manager::level_n::LevelNManager;
-use crate::sstable::table_handle::TableReadHandle;
-=======
 use crate::db::key_types::{InternalKey, MemKey};
 use crate::db::Value;
 use crate::memory::MemTable;
@@ -18,7 +12,6 @@
 use crate::sstable::manager::level_n::LevelNManager;
 use crate::sstable::table_handle::TableReadHandle;
 use crate::wal::WAL;
->>>>>>> 1430f1c6
 
 pub const LEVEL0_FILES_THRESHOLD: usize = 4;
 
@@ -135,11 +128,7 @@
                 };
             }
 
-<<<<<<< HEAD
-            let mut level0_iter: IntoPtrIter<Key, Value> = level0_skip_map.into_ptr_iter();
-=======
             let mut level0_iter: IntoPtrIter<InternalKey, Value> = level0_skip_map.into_ptr_iter();
->>>>>>> 1430f1c6
             let mut kv = level0_iter.current_mut_no_consume();
 
             for level1_table_handle in self.level1_table_handles.iter() {
