--- conflicted
+++ resolved
@@ -1,9 +1,5 @@
 use std::fs::{File, OpenOptions};
 use std::io::{Seek, SeekFrom, Write};
-<<<<<<< HEAD
-use std::marker::PhantomData;
-=======
->>>>>>> 1430f1c6
 use std::ops::Deref;
 use std::sync::{Arc, RwLock};
 
@@ -403,19 +399,11 @@
 
     /// Query all the key-value pairs in [`key_start`, `key_end`] and insert them into `kvs`
     /// Return whether table_read_handle is overlapping with [`key_start`, `key_end`]
-<<<<<<< HEAD
-    pub fn range_query(
-        &self,
-        key_start: &Key,
-        key_end: &Key,
-        kvs: &mut SkipMap<Key, Value>,
-=======
     pub fn range_query<UK: MemKey>(
         &self,
         key_start: &InternalKey,
         key_end: &InternalKey,
         kvs: &mut SkipMap<UK, Value>,
->>>>>>> 1430f1c6
     ) -> bool {
         if self.is_overlapping(key_start, key_end) {
             let mut buf_reader = self.create_buf_reader_with_pos();
