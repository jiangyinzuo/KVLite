--- conflicted
+++ resolved
@@ -1,8 +1,5 @@
 use std::collections::BTreeMap;
-<<<<<<< HEAD
-=======
 use std::marker::PhantomData;
->>>>>>> 1430f1c6
 use std::num::NonZeroUsize;
 use std::ops::Deref;
 use std::sync::atomic::{AtomicBool, AtomicU64, Ordering};
@@ -366,16 +363,6 @@
     use std::time::Duration;
 
     use tempfile::TempDir;
-<<<<<<< HEAD
-
-    use crate::db::DBCommand;
-    use crate::db::ACTIVE_SIZE_THRESHOLD;
-    use crate::memory::{KeyValue, SkipMapMemTable};
-    use crate::sstable::manager::level_0::Level0Manager;
-    use crate::sstable::manager::level_n::tests::create_manager;
-    use crate::wal::WriteAheadLog;
-=======
->>>>>>> 1430f1c6
 
     use crate::db::key_types::InternalKey;
     use crate::db::DBCommand;
