--- conflicted
+++ resolved
@@ -1,10 +1,9 @@
-use std::sync::RwLock;
-
 use crate::collections::skip_list::skipmap::SkipMap;
 use crate::db::key_types::{InternalKey, LSNKey, MemKey};
 use crate::db::{DBCommand, Value};
 use crate::memory::{InternalKeyValueIterator, MemTable};
 use crate::Result;
+use std::sync::RwLock;
 
 #[derive(Default)]
 pub struct SkipMapMemTable<SK: MemKey> {
@@ -20,9 +19,6 @@
         kvs: &mut SkipMap<InternalKey, Value>,
     ) {
         let _guard = self.rw_lock.read().unwrap();
-<<<<<<< HEAD
-        self.inner.range_get(key_start, key_end, kvs);
-=======
         self.inner_guarded.range_get(key_start, key_end, kvs);
     }
 
@@ -105,14 +101,10 @@
                 }
             }
         }
->>>>>>> 1430f1c6
     }
 
     fn get(&self, key: &LSNKey<UK>) -> Result<Option<Value>> {
         let _guard = self.rw_lock.read().unwrap();
-<<<<<<< HEAD
-        Ok(self.inner.get_clone(key))
-=======
         let node = self.inner_guarded.find_last_le(key);
         if node.is_null() {
             return Ok(None);
@@ -124,7 +116,6 @@
                 Ok(None)
             }
         }
->>>>>>> 1430f1c6
     }
 
     fn set(&mut self, key: LSNKey<UK>, value: Value) -> Result<()> {
@@ -145,18 +136,6 @@
         self.inner_guarded.len()
     }
 
-<<<<<<< HEAD
-    fn kv_iter(&self) -> Box<dyn Iterator<Item = (&Key, &Key)> + '_> {
-        Box::new(
-            self.inner
-                .iter_ptr()
-                .map(|n| unsafe { (&(*n).entry.key, &(*n).entry.value) }),
-        )
-    }
-
-    fn first_key(&self) -> Option<&Key> {
-        self.inner.first_key_value().map(|entry| &entry.key)
-=======
     fn kv_iter(&self) -> Box<dyn Iterator<Item = (&InternalKey, &Value)>> {
         Box::new(self.inner_guarded.iter_ptr().filter_map(|n| {
             debug_assert!(!n.is_null());
@@ -173,7 +152,6 @@
                 }
             }
         }))
->>>>>>> 1430f1c6
     }
 }
 
@@ -184,16 +162,6 @@
     }
 }
 
-<<<<<<< HEAD
-impl MemTable for SkipMapMemTable {
-    fn merge(&mut self, kvs: SkipMap<Key, Value>) {
-        let _guard = self.rw_lock.write().unwrap();
-        self.inner.merge(kvs);
-    }
-}
-
-=======
->>>>>>> 1430f1c6
 #[cfg(test)]
 mod internal_key_tests {
     use crate::db::DBCommand;
@@ -214,8 +182,6 @@
         );
         table.remove(one.clone()).unwrap();
         assert_eq!(table.get(&one).unwrap().unwrap(), vec![]);
-<<<<<<< HEAD
-=======
     }
 }
 
@@ -251,6 +217,5 @@
             .get(&LSNKey::new(I32UserKey::new(20i32), 100))
             .unwrap();
         assert_eq!(option, Some(Value::from(20i32.to_be_bytes())));
->>>>>>> 1430f1c6
     }
 }